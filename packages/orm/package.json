{
  "name": "@deepkit/orm",
  "version": "1.0.1-alpha.22",
  "description": "Deepkit ORM, the fastest JIT-based ORM for Typescript",
  "type": "commonjs",
  "main": "./dist/cjs/index.js",
  "module": "./dist/esm/index.js",
  "types": "./dist/cjs/index.d.ts",
  "exports": {
    ".": {
      "require": "./dist/cjs/index.js",
      "default": "./dist/esm/index.js"
    }
  },
  "sideEffects": false,
  "publishConfig": {
    "access": "public"
  },
  "scripts": {
    "build": "echo '{\"type\": \"module\"}' > ./dist/esm/package.json"
  },
  "repository": "https://github.com/deepkit/deepkit-framework",
  "author": "Marc J. Schmidt <marc@marcjschmidt.de>",
  "license": "MIT",
  "peerDependencies": {
    "@deepkit/core": "^1.0.1-alpha.13",
    "@deepkit/injector": "^1.0.1-alpha.13",
<<<<<<< HEAD
    "@deepkit/stopwatch": "^1.0.1-alpha.13",
=======
    "@deepkit/logger": "^1.0.1-alpha.13",
>>>>>>> 202ae851
    "@deepkit/type": "^1.0.1-alpha.13"
  },
  "dependencies": {
    "@deepkit/topsort": "^1.0.1-alpha.22",
    "sift": "^7.0.1"
  },
  "devDependencies": {
<<<<<<< HEAD
    "@deepkit/core": "^1.0.1-alpha.13",
    "@deepkit/logger": "^1.0.1-alpha.13",
    "@deepkit/injector": "^1.0.1-alpha.13",
    "@deepkit/stopwatch": "^1.0.1-alpha.13",
    "@deepkit/type": "^1.0.1-alpha.13",
=======
    "@deepkit/core": "^1.0.1-alpha.22",
    "@deepkit/injector": "^1.0.1-alpha.22",
    "@deepkit/logger": "^1.0.1-alpha.22",
    "@deepkit/type": "^1.0.1-alpha.22",
>>>>>>> 202ae851
    "@types/sqlstring": "^2.2.1",
    "conditional-type-checks": "^1.0.5",
    "reflect-metadata": "^0.1.13"
  },
  "jest": {
    "testEnvironment": "node",
    "transform": {
      "^.+\\.(ts|tsx)$": "ts-jest"
    },
    "testMatch": [
      "**/tests/**/*.spec.ts"
    ]
  }
}<|MERGE_RESOLUTION|>--- conflicted
+++ resolved
@@ -25,11 +25,7 @@
   "peerDependencies": {
     "@deepkit/core": "^1.0.1-alpha.13",
     "@deepkit/injector": "^1.0.1-alpha.13",
-<<<<<<< HEAD
-    "@deepkit/stopwatch": "^1.0.1-alpha.13",
-=======
     "@deepkit/logger": "^1.0.1-alpha.13",
->>>>>>> 202ae851
     "@deepkit/type": "^1.0.1-alpha.13"
   },
   "dependencies": {
@@ -37,18 +33,10 @@
     "sift": "^7.0.1"
   },
   "devDependencies": {
-<<<<<<< HEAD
-    "@deepkit/core": "^1.0.1-alpha.13",
-    "@deepkit/logger": "^1.0.1-alpha.13",
-    "@deepkit/injector": "^1.0.1-alpha.13",
-    "@deepkit/stopwatch": "^1.0.1-alpha.13",
-    "@deepkit/type": "^1.0.1-alpha.13",
-=======
     "@deepkit/core": "^1.0.1-alpha.22",
     "@deepkit/injector": "^1.0.1-alpha.22",
     "@deepkit/logger": "^1.0.1-alpha.22",
     "@deepkit/type": "^1.0.1-alpha.22",
->>>>>>> 202ae851
     "@types/sqlstring": "^2.2.1",
     "conditional-type-checks": "^1.0.5",
     "reflect-metadata": "^0.1.13"
