/*
 * Deepkit Framework
 * Copyright (C) 2021 Deepkit UG, Marc J. Schmidt
 *
 * This program is free software: you can redistribute it and/or modify
 * it under the terms of the MIT License.
 *
 * You should have received a copy of the MIT License along with this program.
 */

import { ConnectionWriter, RpcConnectionWriter, RpcKernel, RpcKernelBaseConnection, RpcKernelConnection, RpcKernelSecurity, SessionState } from '@deepkit/rpc';
import http, { Server } from 'http';
import https from 'https';

import type { Server as WebSocketServer, ServerOptions as WebSocketServerOptions } from 'ws';
import type WebSocket from 'ws';

import { HttpKernel, HttpRequest, HttpResponse } from '@deepkit/http';
import { inject, injectable, Injector, InjectorContext, Provider } from '@deepkit/injector';
import { RpcInjectorContext, RpcKernelWithStopwatch } from './rpc';
import { RpcControllers } from './application-service-container';
import { SecureContextOptions, TlsOptions } from 'tls';

// @ts-ignore
import { join } from 'path';
import { existsSync, readFileSync, writeFileSync } from 'fs';
import { Logger } from '@deepkit/logger';
import { ClassType } from '@deepkit/core';
import { Stopwatch } from '@deepkit/stopwatch';

export interface WebServerOptions {
    host: string;

    /**
     * Defins the port of the http server.
     * If ssl is defined, this port is used for the https server. If you want to have http and https
     * at the same time, use `httpsPort` accordingly.
    */
    port: number;

    varPath: string;

    /**
     * If httpsPort and ssl is defined, then the https server is started additional to the http-server.
     *
     * In a production deployment, you usually want both, http and https server.
     * Set `port: 80` and `httpsPort: 443` to have both.
     */
    httpsPort?: number;

    /**
     * HTTP Keep alive timeout.
     */
    keepAliveTimeout?: number;

    /**
     * When external server should be used. If this is set, all other options are ignored.
     */
    server?: Server;

    /**
     * Enables HTTPS.
     * Make sure to pass `sslKey` and `sslCertificate` as well (or use sslOptions).
    */
    ssl: boolean;

    sslKey?: string;
    sslCertificate?: string;
    sslCa?: string;
    sslCrl?: string;

    /**
     * If defined https.createServer is used and all options passed as is to it.
     * Make sure to pass `key` and `cert`, as described in Node's https.createServer() documentation.
     * See https://nodejs.org/api/https.html#https_https_createserver_options_requestlistener
     */
    sslOptions?: SecureContextOptions & TlsOptions;

    /**
     * When true keys & certificates are created on-the-fly (for development purposes).
     * Should not be used in production.
     */
    selfSigned?: boolean;
}

@injectable()
export class WebSocketServerFactory {
    create(options: WebSocketServerOptions): WebSocketServer {
        const ws = require('ws');
        const { Server }: { Server: { new(options: WebSocketServerOptions): WebSocketServer } } = ws;
        return new Server(options);
      }
}

@injectable()
export class WebWorkerFactory {
    constructor(
        protected httpKernel: HttpKernel,
        public logger: Logger,
        protected rpcControllers: RpcControllers,
        protected rootScopedContext: InjectorContext,
<<<<<<< HEAD
        protected webSocketServerFactory: WebSocketServerFactory,
=======
        @inject().optional protected stopwatch?: Stopwatch,
>>>>>>> 1b912195
    ) {
    }

    create(id: number, options: WebServerOptions): WebWorker {
        return new WebWorker(id, this.logger, this.httpKernel, this.createRpcKernel(), this.rootScopedContext, options, this.webSocketServerFactory);
    }

    createRpcKernel() {
        const security = this.rootScopedContext.get(RpcKernelSecurity);
        const classType = this.stopwatch ? RpcKernelWithStopwatch : RpcKernel;
        const kernel = new classType(this.rootScopedContext, security, this.logger.scoped('rpc'));

        if (kernel instanceof RpcKernelWithStopwatch) {
            kernel.stopwatch = this.stopwatch;
        }

        for (const [name, info] of this.rpcControllers.controllers.entries()) {
            kernel.registerController(name, info.controller, false, info.context.id);
        }

        return kernel;
    }
}

export class WebMemoryWorkerFactory extends WebWorkerFactory {
    create(id: number, options: WebServerOptions): WebMemoryWorker {
        return new WebMemoryWorker(id, this.logger, this.httpKernel, this.createRpcKernel(), this.rootScopedContext, options, this.webSocketServerFactory);
    }
}

export function createRpcConnection(rootScopedContext: InjectorContext, rpcKernel: RpcKernel, writer: RpcConnectionWriter, request?: HttpRequest) {
    let rpcScopedContext: RpcInjectorContext;
    let connection: RpcKernelBaseConnection;

    const providers: Provider<any>[] = [
        { provide: HttpRequest, useValue: request },
        { provide: RpcInjectorContext, useFactory: () => rpcScopedContext },
        { provide: SessionState, useFactory: () => connection.sessionState },
        { provide: RpcKernelConnection, useFactory: () => connection },
        { provide: RpcKernelBaseConnection as ClassType<any>, useFactory: () => connection },
        { provide: ConnectionWriter, useValue: writer },
    ];
    const additionalInjector = new Injector(providers);
    rpcScopedContext = rootScopedContext.createChildScope('rpc', additionalInjector);

    connection = rpcKernel.createConnection(writer, rpcScopedContext);
    return connection;
}

@injectable()
export class WebWorker {
    protected wsServer?: WebSocketServer;
    protected wssServer?: WebSocketServer;
    protected server?: http.Server | https.Server;
    protected servers?: https.Server;

    constructor(
        public readonly id: number,
        public logger: Logger,
        public httpKernel: HttpKernel,
        public rpcKernel: RpcKernel,
        protected rootScopedContext: InjectorContext,
        protected options: WebServerOptions,
        private webSocketServerFactory: WebSocketServerFactory,
    ) {
    }

    start() {
        if (this.options.server) {
            this.server = this.options.server as Server;
            this.server.on('request', this.httpKernel.handleRequest.bind(this.httpKernel));
            this.wsServer = this.webSocketServerFactory.create({ server: this.server });
            this.wsServer.on('connection', this.onWsConnection.bind(this));
        } else {
            if (this.options.ssl) {
                const options = this.options.sslOptions || {};

                if (this.options.selfSigned) {
                    const keyPath = join(this.options.varPath, `self-signed-${this.options.host}.key`);
                    const certificatePath = join(this.options.varPath, `self-signed-${this.options.host}.cert`);
                    if (existsSync(keyPath) && existsSync(certificatePath)) {
                        options.key = readFileSync(keyPath, 'utf8');
                        options.cert = readFileSync(certificatePath, 'utf8');
                    } else {
                        const selfsigned = require('selfsigned');
                        const attrs = [{ name: 'commonName', value: this.options.host }];
                        const pems = selfsigned.generate(attrs, { days: 365 });
                        options.cert = pems.cert;
                        options.key = pems.private;
                        writeFileSync(keyPath, pems.private, 'utf8');
                        writeFileSync(certificatePath, pems.cert, 'utf8');
                        this.logger.log(`Self signed certificate for ${this.options.host} created at ${certificatePath}`);
                        this.logger.log(`Tip: If you want to open this server via chrome for localhost, use chrome://flags/#allow-insecure-localhost`);
                    }
                }

                if (!options.key && this.options.sslKey) options.key = readFileSync(this.options.sslKey, 'utf8');
                if (!options.ca && this.options.sslCa) options.key = readFileSync(this.options.sslCa, 'utf8');
                if (!options.cert && this.options.sslCertificate) options.cert = readFileSync(this.options.sslCertificate, 'utf8');
                if (!options.crl && this.options.sslCrl) options.cert = readFileSync(this.options.sslCrl, 'utf8');

                this.servers = new https.Server(
                    Object.assign({ IncomingMessage: HttpRequest, ServerResponse: HttpResponse, }, options),
                    this.httpKernel.handleRequest.bind(this.httpKernel) as any //as any necessary since http.Server is not typed correctly
                );
                this.servers.listen(this.options.httpsPort || this.options.port, this.options.host);
                if (this.options.keepAliveTimeout) this.servers.keepAliveTimeout = this.options.keepAliveTimeout;

                this.wssServer = this.webSocketServerFactory.create({ server: this.servers });
                this.wssServer.on('connection', this.onWsConnection.bind(this));
            }

            const startHttpServer = !this.servers || (this.servers && this.options.httpsPort);
            if (startHttpServer) {
                this.server = new http.Server(
                    { IncomingMessage: HttpRequest, ServerResponse: HttpResponse },
                    this.httpKernel.handleRequest.bind(this.httpKernel) as any //as any necessary since http.Server is not typed correctly
                );
                if (this.options.keepAliveTimeout) this.server.keepAliveTimeout = this.options.keepAliveTimeout;
                this.server.listen(this.options.port, this.options.host);
                this.wsServer = this.webSocketServerFactory.create({ server: this.server });
                this.wsServer.on('connection', this.onWsConnection.bind(this));
            }
        }
    }

    onWsConnection(ws: WebSocket, req: HttpRequest) {
        const connection = createRpcConnection(this.rootScopedContext, this.rpcKernel, {
            write(b) {
                ws.send(b);
            },
            close() {
                ws.close();
            },
            bufferedAmount(): number {
                return ws.bufferedAmount;
            },
            clientAddress(): string {
                return req.getRemoteAddress();
            }
        }, req);

        ws.on('message', async (message: any) => {
            connection.feed(message);
        });

        ws.on('close', async () => {
            connection.close();
        });
    }

    close() {
        if (this.server) this.server.close();
        if (this.servers) this.servers.close();
    }
}

export class WebMemoryWorker extends WebWorker {
    start() { }
}<|MERGE_RESOLUTION|>--- conflicted
+++ resolved
@@ -99,11 +99,8 @@
         public logger: Logger,
         protected rpcControllers: RpcControllers,
         protected rootScopedContext: InjectorContext,
-<<<<<<< HEAD
         protected webSocketServerFactory: WebSocketServerFactory,
-=======
         @inject().optional protected stopwatch?: Stopwatch,
->>>>>>> 1b912195
     ) {
     }
 
