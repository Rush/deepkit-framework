{
  "name": "@deepkit/orm-browser-gui",
  "version": "1.0.1-alpha.23",
  "scripts": {
    "ng": "ng",
    "start": "ng serve",
    "build": "ng build --prod",
    "build:dev": "ng build",
    "test": "ng test",
    "lint": "ng lint",
    "e2e": "ng e2e"
  },
  "publishConfig": {
    "access": "public"
  },
  "files": [
    "dist"
  ],
  "browser": {
    "fs": false,
    "path": false,
    "@deepkit/logger": false
  },
<<<<<<< HEAD
  "peerDependencies": {
    "@angular/animations": "~11.1.2",
    "@angular/common": "~11.1.2",
    "@angular/compiler": "~11.1.2",
    "@angular/core": "~11.1.2",
    "@angular/forms": "~11.1.2",
    "@angular/cdk": "~11.2.0",
    "@angular/platform-browser": "~11.1.2",
    "@angular/platform-browser-dynamic": "~11.1.2",
    "@angular/router": "~11.1.2",
    "@deepkit/desktop-ui": "^1.0.1-alpha.13",
    "@deepkit/orm-browser-api": "^1.0.1-alpha.13",
    "@deepkit/core": "^1.0.1-alpha.13",
    "@deepkit/core-rxjs": "^1.0.1-alpha.13",
    "@deepkit/orm": "^1.0.1-alpha.13",
    "@deepkit/rpc": "^1.0.1-alpha.13",
    "@deepkit/type": "^1.0.1-alpha.13",
    "@deepkit/bson": "^1.0.1-alpha.13",
    "@deepkit/injector": "^1.0.1-alpha.13",
    "@deepkit/crypto": "^1.0.1-alpha.13",
    "@deepkit/logger": "^1.0.1-alpha.13",
    "@deepkit/topsort": "^1.0.1-alpha.13",
    "rxjs": "~6.6.0"
  },
  "dependencies": {
    "file-saver": "^2.0.5",
    "buffer": "^6.0.3",
    "dagre": "^0.8.5",
    "panzoom": "^9.4.1",
    "file-type": "^16.2.0",
    "tslib": "^2.0.0",
    "zone.js": "~0.11.3"
  },
=======
>>>>>>> 202ae851
  "devDependencies": {
    "@angular-devkit/build-angular": "~0.1101.4",
    "@angular/animations": "~11.1.2",
    "@angular/cdk": "~11.2.0",
    "@angular/cli": "~11.1.4",
    "@angular/common": "~11.1.2",
    "@angular/compiler": "~11.1.2",
    "@angular/compiler-cli": "~11.1.2",
    "@angular/core": "~11.1.2",
    "@angular/forms": "~11.1.2",
    "@angular/platform-browser": "~11.1.2",
    "@angular/platform-browser-dynamic": "~11.1.2",
    "@angular/router": "~11.1.2",
    "@deepkit/bson": "^1.0.1-alpha.22",
    "@deepkit/core": "^1.0.1-alpha.22",
    "@deepkit/core-rxjs": "^1.0.1-alpha.22",
    "@deepkit/crypto": "^1.0.1-alpha.22",
    "@deepkit/desktop-ui": "^1.0.1-alpha.22",
    "@deepkit/injector": "^1.0.1-alpha.22",
    "@deepkit/logger": "^1.0.1-alpha.22",
    "@deepkit/orm": "^1.0.1-alpha.22",
    "@deepkit/orm-browser-api": "^1.0.1-alpha.22",
    "@deepkit/rpc": "^1.0.1-alpha.22",
    "@deepkit/topsort": "^1.0.1-alpha.22",
    "@deepkit/type": "^1.0.1-alpha.22",
    "@types/dagre": "^0.7.44",
    "@types/file-saver": "^2.0.1",
    "@types/jasmine": "~3.6.0",
    "@types/node": "^12.11.1",
    "buffer": "^6.0.3",
    "codelyzer": "^6.0.0",
    "dagre": "^0.8.5",
    "file-saver": "^2.0.5",
    "file-type": "^16.2.0",
    "jasmine-core": "~3.6.0",
    "jasmine-spec-reporter": "~5.0.0",
    "karma": "~5.2.0",
    "karma-chrome-launcher": "~3.1.0",
    "karma-coverage": "~2.0.3",
    "karma-jasmine": "~4.0.0",
    "karma-jasmine-html-reporter": "^1.5.0",
<<<<<<< HEAD
    "rxjs": "~6.6.0",
=======
    "panzoom": "^9.4.1",
>>>>>>> 202ae851
    "protractor": "~7.0.0",
    "rxjs": "~6.6.0",
    "ts-node": "~8.3.0",
    "tslib": "^2.0.0",
    "tslint": "~6.1.0",
    "typescript": "~4.1.2",
    "zone.js": "~0.11.3"
  }
}<|MERGE_RESOLUTION|>--- conflicted
+++ resolved
@@ -21,42 +21,6 @@
     "path": false,
     "@deepkit/logger": false
   },
-<<<<<<< HEAD
-  "peerDependencies": {
-    "@angular/animations": "~11.1.2",
-    "@angular/common": "~11.1.2",
-    "@angular/compiler": "~11.1.2",
-    "@angular/core": "~11.1.2",
-    "@angular/forms": "~11.1.2",
-    "@angular/cdk": "~11.2.0",
-    "@angular/platform-browser": "~11.1.2",
-    "@angular/platform-browser-dynamic": "~11.1.2",
-    "@angular/router": "~11.1.2",
-    "@deepkit/desktop-ui": "^1.0.1-alpha.13",
-    "@deepkit/orm-browser-api": "^1.0.1-alpha.13",
-    "@deepkit/core": "^1.0.1-alpha.13",
-    "@deepkit/core-rxjs": "^1.0.1-alpha.13",
-    "@deepkit/orm": "^1.0.1-alpha.13",
-    "@deepkit/rpc": "^1.0.1-alpha.13",
-    "@deepkit/type": "^1.0.1-alpha.13",
-    "@deepkit/bson": "^1.0.1-alpha.13",
-    "@deepkit/injector": "^1.0.1-alpha.13",
-    "@deepkit/crypto": "^1.0.1-alpha.13",
-    "@deepkit/logger": "^1.0.1-alpha.13",
-    "@deepkit/topsort": "^1.0.1-alpha.13",
-    "rxjs": "~6.6.0"
-  },
-  "dependencies": {
-    "file-saver": "^2.0.5",
-    "buffer": "^6.0.3",
-    "dagre": "^0.8.5",
-    "panzoom": "^9.4.1",
-    "file-type": "^16.2.0",
-    "tslib": "^2.0.0",
-    "zone.js": "~0.11.3"
-  },
-=======
->>>>>>> 202ae851
   "devDependencies": {
     "@angular-devkit/build-angular": "~0.1101.4",
     "@angular/animations": "~11.1.2",
@@ -98,11 +62,7 @@
     "karma-coverage": "~2.0.3",
     "karma-jasmine": "~4.0.0",
     "karma-jasmine-html-reporter": "^1.5.0",
-<<<<<<< HEAD
-    "rxjs": "~6.6.0",
-=======
     "panzoom": "^9.4.1",
->>>>>>> 202ae851
     "protractor": "~7.0.0",
     "rxjs": "~6.6.0",
     "ts-node": "~8.3.0",
